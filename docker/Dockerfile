--- conflicted
+++ resolved
@@ -22,11 +22,7 @@
 RUN npm install -g @angular/cli@9.1.4 && \
     mkdir -p /scrutiny/dist && \
     npm install && \
-<<<<<<< HEAD
-    ng build --output-path=/scrutiny/dist --prod
-=======
-    ng build --output-path=/opt/scrutiny/dist --deploy-url="/web/" --base-href="/web/" --prod
->>>>>>> a6e34f7a
+    ng build --output-path=/opt/scrutiny/dist --prod
 
 
 ########
