package web

import (
	"fmt"
	"github.com/analogj/go-util/utils"
	"github.com/analogj/scrutiny/webapp/backend/pkg/config"
	"github.com/analogj/scrutiny/webapp/backend/pkg/errors"
	"github.com/analogj/scrutiny/webapp/backend/pkg/web/handler"
	"github.com/analogj/scrutiny/webapp/backend/pkg/web/middleware"
	"github.com/gin-gonic/gin"
	"github.com/sirupsen/logrus"
	"io"
	"net/http"
	"os"
	"path/filepath"
)

type AppEngine struct {
	Config config.Interface
}

func (ae *AppEngine) Setup(logger logrus.FieldLogger) *gin.Engine {
	r := gin.New()

	r.Use(middleware.LoggerMiddleware(logger))
	r.Use(middleware.RepositoryMiddleware(ae.Config, logger))
	r.Use(middleware.ConfigMiddleware(ae.Config))
	r.Use(gin.Recovery())

	basePath := ae.Config.GetString("web.src.backend.basepath")
	logger.Debugf("basepath: %s", basePath)
	base := r.Group(basePath)
	{
		api := base.Group("/api")
		{
			api.GET("/health", func(c *gin.Context) {
				c.JSON(http.StatusOK, gin.H{
					"success": true,
				})
			})
			api.POST("/health/notify", handler.SendTestNotification) //check if notifications are configured correctly

<<<<<<< HEAD
			api.POST("/devices/register", handler.RegisterDevices)      //used by Collector to register new devices and retrieve filtered list
			api.GET("/summary", handler.GetDevicesSummary)              //used by Dashboard
			api.POST("/device/:wwn/smart", handler.UploadDeviceMetrics) //used by Collector to upload data
			api.POST("/device/:wwn/selftest", handler.UploadDeviceSelfTests)
			api.GET("/device/:wwn/details", handler.GetDeviceDetails) //used by Details
		}
=======
		api.POST("/devices/register", handler.RegisterDevices)         //used by Collector to register new devices and retrieve filtered list
		api.GET("/summary", handler.GetDevicesSummary)                 //used by Dashboard
		api.GET("/summary/temp", handler.GetDevicesSummaryTempHistory) //used by Dashboard (Temperature history dropdown)
		api.POST("/device/:wwn/smart", handler.UploadDeviceMetrics)    //used by Collector to upload data
		api.POST("/device/:wwn/selftest", handler.UploadDeviceSelfTests)
		api.GET("/device/:wwn/details", handler.GetDeviceDetails) //used by Details
>>>>>>> a6e34f7a
	}

	//Static request routing
	base.StaticFS("/web", http.Dir(ae.Config.GetString("web.src.frontend.path")))

	//redirect base url to /web
	base.GET("/", func(c *gin.Context) {
		c.Redirect(http.StatusFound, basePath + "/web")
	})

	//catch-all, serve index page.
	r.NoRoute(func(c *gin.Context) {
		c.File(fmt.Sprintf("%s/index.html", ae.Config.GetString("web.src.frontend.path")))
	})
	return r
}

func (ae *AppEngine) Start() error {

	logger := logrus.New()
	//set default log level
	logLevel, err := logrus.ParseLevel(ae.Config.GetString("log.level"))
	if err != nil {
		return err
	}
	logger.SetLevel(logLevel)
	//set the log file if present
	if len(ae.Config.GetString("log.file")) != 0 {
		logFile, err := os.OpenFile(ae.Config.GetString("log.file"), os.O_CREATE|os.O_WRONLY, 0644)
		defer logFile.Close()
		if err != nil {
			logrus.Errorf("Failed to open log file %s for output: %s", ae.Config.GetString("log.file"), err)
			return err
		}

		//configure the logrus default
		logger.SetOutput(io.MultiWriter(os.Stderr, logFile))
	}

	//check if the database parent directory exists, fail here rather than in a handler.
	if !utils.FileExists(filepath.Dir(ae.Config.GetString("web.database.location"))) {
		return errors.ConfigValidationError(fmt.Sprintf(
			"Database parent directory does not exist. Please check path (%s)",
			filepath.Dir(ae.Config.GetString("web.database.location"))))
	}

	r := ae.Setup(logger)

	return r.Run(fmt.Sprintf("%s:%s", ae.Config.GetString("web.listen.host"), ae.Config.GetString("web.listen.port")))
}<|MERGE_RESOLUTION|>--- conflicted
+++ resolved
@@ -40,21 +40,13 @@
 			})
 			api.POST("/health/notify", handler.SendTestNotification) //check if notifications are configured correctly
 
-<<<<<<< HEAD
-			api.POST("/devices/register", handler.RegisterDevices)      //used by Collector to register new devices and retrieve filtered list
-			api.GET("/summary", handler.GetDevicesSummary)              //used by Dashboard
-			api.POST("/device/:wwn/smart", handler.UploadDeviceMetrics) //used by Collector to upload data
-			api.POST("/device/:wwn/selftest", handler.UploadDeviceSelfTests)
-			api.GET("/device/:wwn/details", handler.GetDeviceDetails) //used by Details
+      api.POST("/devices/register", handler.RegisterDevices)         //used by Collector to register new devices and retrieve filtered list
+      api.GET("/summary", handler.GetDevicesSummary)                 //used by Dashboard
+      api.GET("/summary/temp", handler.GetDevicesSummaryTempHistory) //used by Dashboard (Temperature history dropdown)
+      api.POST("/device/:wwn/smart", handler.UploadDeviceMetrics)    //used by Collector to upload data
+      api.POST("/device/:wwn/selftest", handler.UploadDeviceSelfTests)
+      api.GET("/device/:wwn/details", handler.GetDeviceDetails) //used by Details
 		}
-=======
-		api.POST("/devices/register", handler.RegisterDevices)         //used by Collector to register new devices and retrieve filtered list
-		api.GET("/summary", handler.GetDevicesSummary)                 //used by Dashboard
-		api.GET("/summary/temp", handler.GetDevicesSummaryTempHistory) //used by Dashboard (Temperature history dropdown)
-		api.POST("/device/:wwn/smart", handler.UploadDeviceMetrics)    //used by Collector to upload data
-		api.POST("/device/:wwn/selftest", handler.UploadDeviceSelfTests)
-		api.GET("/device/:wwn/details", handler.GetDeviceDetails) //used by Details
->>>>>>> a6e34f7a
 	}
 
 	//Static request routing
