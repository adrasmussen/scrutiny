package web_test

import (
	"bytes"
	"encoding/json"
<<<<<<< HEAD
	"fmt"
=======
	"github.com/analogj/scrutiny/webapp/backend/pkg"
>>>>>>> a6e34f7a
	mock_config "github.com/analogj/scrutiny/webapp/backend/pkg/config/mock"
	"github.com/analogj/scrutiny/webapp/backend/pkg/models"
	"github.com/analogj/scrutiny/webapp/backend/pkg/models/collector"
	"github.com/analogj/scrutiny/webapp/backend/pkg/web"
	"github.com/golang/mock/gomock"
	"github.com/sirupsen/logrus"
	"github.com/stretchr/testify/require"
	"io"
	"io/ioutil"
	"net/http"
	"net/http/httptest"
	"os"
	"path"
	"strings"
	"testing"
	"time"
)

<<<<<<< HEAD
const (
	emptyBasePath = ""
	notEmptyBasePath = "/basepath"
)
=======
/*
All tests in this file require the existance of a influxDB listening on port 8086

docker run --rm -it -p 8086:8086 \
-e DOCKER_INFLUXDB_INIT_MODE=setup \
-e DOCKER_INFLUXDB_INIT_USERNAME=admin \
-e DOCKER_INFLUXDB_INIT_PASSWORD=password12345 \
-e DOCKER_INFLUXDB_INIT_ORG=scrutiny \
-e DOCKER_INFLUXDB_INIT_BUCKET=metrics \
-e DOCKER_INFLUXDB_INIT_ADMIN_TOKEN=my-super-secret-auth-token \
influxdb:2.0
*/

//func TestMain(m *testing.M) {
//	setup()
//	code := m.Run()
//	shutdown()
//	os.Exit(code)
//}

// InfluxDB will throw an error/ignore any submitted data with a timestamp older than the
// retention period. Lets fix this by opening test files, modifying the timestamp and returning an io.Reader
func helperReadSmartDataFileFixTimestamp(t *testing.T, smartDataFilepath string) io.Reader {
	metricsfile, err := os.Open(smartDataFilepath)
	require.NoError(t, err)

	metricsFileData, err := ioutil.ReadAll(metricsfile)
	require.NoError(t, err)

	//unmarshal because we need to change the timestamp
	var smartData collector.SmartInfo
	err = json.Unmarshal(metricsFileData, &smartData)
	require.NoError(t, err)
	smartData.LocalTime.TimeT = time.Now().Unix()
	updatedSmartDataBytes, err := json.Marshal(smartData)

	return bytes.NewReader(updatedSmartDataBytes)
}

func TestHealthRoute(t *testing.T) {
	//setup
	parentPath, _ := ioutil.TempDir("", "")
	defer os.RemoveAll(parentPath)
	mockCtrl := gomock.NewController(t)
	defer mockCtrl.Finish()
	fakeConfig := mock_config.NewMockInterface(mockCtrl)
	fakeConfig.EXPECT().GetString("web.database.location").Return(path.Join(parentPath, "scrutiny_test.db")).AnyTimes()
	fakeConfig.EXPECT().GetString("web.src.frontend.path").Return(parentPath).AnyTimes()

	fakeConfig.EXPECT().GetString("web.influxdb.port").Return("8086").AnyTimes()
	fakeConfig.EXPECT().IsSet("web.influxdb.token").Return(true).AnyTimes()
	fakeConfig.EXPECT().GetString("web.influxdb.token").Return("my-super-secret-auth-token").AnyTimes()
	fakeConfig.EXPECT().GetString("web.influxdb.org").Return("scrutiny").AnyTimes()
	fakeConfig.EXPECT().GetString("web.influxdb.bucket").Return("metrics").AnyTimes()
	fakeConfig.EXPECT().GetBool("web.influxdb.retention_policy").Return(false).AnyTimes()
	if _, isGithubActions := os.LookupEnv("GITHUB_ACTIONS"); isGithubActions {
		// when running test suite in github actions, we run an influxdb service as a sidecar.
		fakeConfig.EXPECT().GetString("web.influxdb.host").Return("influxdb").AnyTimes()
	} else {
		fakeConfig.EXPECT().GetString("web.influxdb.host").Return("localhost").AnyTimes()
	}

	ae := web.AppEngine{
		Config: fakeConfig,
	}

	router := ae.Setup(logrus.New())
>>>>>>> a6e34f7a

var basePathTestCases = []string{
	emptyBasePath,
	notEmptyBasePath,
}

func TestHealthRoute(t *testing.T) {
	for _, basePath := range basePathTestCases {
		t.Run(fmt.Sprintf(`with basePath "%s"`, basePath), func (tt *testing.T) {
			//setup
			parentPath, _ := ioutil.TempDir("", "")
			mockCtrl := gomock.NewController(tt)
			fakeConfig := mock_config.NewMockInterface(mockCtrl)
			fakeConfig.EXPECT().GetString("web.database.location").Return(path.Join(parentPath, "scrutiny_test.db")).AnyTimes()
			fakeConfig.EXPECT().GetString("web.src.frontend.path").Return(parentPath).AnyTimes()
			fakeConfig.EXPECT().GetString("web.src.backend.basepath").Return(basePath).AnyTimes()

			ae := web.AppEngine{
				Config: fakeConfig,
			}

			router := ae.Setup(logrus.New())

			//test
			w := httptest.NewRecorder()
			req, _ := http.NewRequest("GET", basePath + "/api/health", nil)
			router.ServeHTTP(w, req)

			//assert
			require.Equal(tt, 200, w.Code)
			require.Equal(tt, "{\"success\":true}", w.Body.String())

			// tear down
			mockCtrl.Finish()
			os.RemoveAll(parentPath)
		})
	}
}

func TestRegisterDevicesRoute(t *testing.T) {
<<<<<<< HEAD
	for _, basePath := range basePathTestCases {
		t.Run(fmt.Sprintf(`with basePath "%s"`, basePath), func (tt *testing.T) {
			//setup
			parentPath, _ := ioutil.TempDir("", "")
			mockCtrl := gomock.NewController(tt)
			fakeConfig := mock_config.NewMockInterface(mockCtrl)
			fakeConfig.EXPECT().GetString("web.database.location").Return(path.Join(parentPath, "scrutiny_test.db")).AnyTimes()
			fakeConfig.EXPECT().GetString("web.src.frontend.path").Return(parentPath).AnyTimes()
			fakeConfig.EXPECT().GetString("web.src.backend.basepath").Return(basePath).AnyTimes()
			ae := web.AppEngine{
				Config: fakeConfig,
			}
			router := ae.Setup(logrus.New())
			file, err := os.Open("testdata/register-devices-req.json")
			require.NoError(tt, err)

			//test
			w := httptest.NewRecorder()
			req, _ := http.NewRequest("POST", basePath + "/api/devices/register", file)
			router.ServeHTTP(w, req)

			//assert
			require.Equal(tt, 200, w.Code)

			// tear down
			mockCtrl.Finish()
			os.RemoveAll(parentPath)
		})
=======
	//setup
	parentPath, _ := ioutil.TempDir("", "")
	defer os.RemoveAll(parentPath)
	mockCtrl := gomock.NewController(t)
	defer mockCtrl.Finish()
	fakeConfig := mock_config.NewMockInterface(mockCtrl)
	fakeConfig.EXPECT().GetString("web.database.location").Return(path.Join(parentPath, "scrutiny_test.db")).AnyTimes()
	fakeConfig.EXPECT().GetString("web.src.frontend.path").Return(parentPath).AnyTimes()
	fakeConfig.EXPECT().GetString("web.influxdb.port").Return("8086").AnyTimes()
	fakeConfig.EXPECT().IsSet("web.influxdb.token").Return(true).AnyTimes()
	fakeConfig.EXPECT().GetString("web.influxdb.token").Return("my-super-secret-auth-token").AnyTimes()
	fakeConfig.EXPECT().GetString("web.influxdb.org").Return("scrutiny").AnyTimes()
	fakeConfig.EXPECT().GetString("web.influxdb.bucket").Return("metrics").AnyTimes()
	fakeConfig.EXPECT().GetBool("web.influxdb.retention_policy").Return(false).AnyTimes()
	if _, isGithubActions := os.LookupEnv("GITHUB_ACTIONS"); isGithubActions {
		// when running test suite in github actions, we run an influxdb service as a sidecar.
		fakeConfig.EXPECT().GetString("web.influxdb.host").Return("influxdb").AnyTimes()
	} else {
		fakeConfig.EXPECT().GetString("web.influxdb.host").Return("localhost").AnyTimes()
	}

	ae := web.AppEngine{
		Config: fakeConfig,
>>>>>>> a6e34f7a
	}
}

func TestUploadDeviceMetricsRoute(t *testing.T) {
<<<<<<< HEAD
	for _, basePath := range basePathTestCases {
		t.Run(fmt.Sprintf(`with basePath "%s"`, basePath), func(tt *testing.T) {
			//setup
			parentPath, _ := ioutil.TempDir("", "")
			mockCtrl := gomock.NewController(tt)
			fakeConfig := mock_config.NewMockInterface(mockCtrl)
			fakeConfig.EXPECT().GetString("web.database.location").AnyTimes().Return(path.Join(parentPath, "scrutiny_test.db"))
			fakeConfig.EXPECT().GetString("web.src.frontend.path").AnyTimes().Return(parentPath)
			fakeConfig.EXPECT().GetString("web.src.backend.basepath").Return(basePath).AnyTimes()
			ae := web.AppEngine{
				Config: fakeConfig,
			}
			router := ae.Setup(logrus.New())
			devicesfile, err := os.Open("testdata/register-devices-single-req.json")
			require.NoError(tt, err)

			metricsfile, err := os.Open("testdata/upload-device-metrics-req.json")
			require.NoError(tt, err)

			//test
			wr := httptest.NewRecorder()
			req, _ := http.NewRequest("POST", basePath + "/api/devices/register", devicesfile)
			router.ServeHTTP(wr, req)
			require.Equal(tt, 200, wr.Code)

			mr := httptest.NewRecorder()
			req, _ = http.NewRequest("POST", basePath + "/api/device/0x5000cca264eb01d7/smart", metricsfile)
			router.ServeHTTP(mr, req)
			require.Equal(tt, 200, mr.Code)

			//assert

			// tear down
			mockCtrl.Finish()
			os.RemoveAll(parentPath)
		})
	}
}

func TestPopulateMultiple(t *testing.T) {
	for _, basePath := range basePathTestCases {
		t.Run(fmt.Sprintf(`with basePath "%s"`, basePath), func(tt *testing.T) {
			//setup
			parentPath, _ := ioutil.TempDir("", "")
			mockCtrl := gomock.NewController(tt)
			fakeConfig := mock_config.NewMockInterface(mockCtrl)
			//fakeConfig.EXPECT().GetString("web.database.location").AnyTimes().Return("testdata/scrutiny_test.db")
			fakeConfig.EXPECT().GetStringSlice("notify.urls").Return([]string{}).AnyTimes()
			fakeConfig.EXPECT().GetString("web.database.location").AnyTimes().Return(path.Join(parentPath, "scrutiny_test.db"))
			fakeConfig.EXPECT().GetString("web.src.frontend.path").AnyTimes().Return(parentPath)
			fakeConfig.EXPECT().GetString("web.src.backend.basepath").Return(basePath).AnyTimes()
			ae := web.AppEngine{
				Config: fakeConfig,
			}
			router := ae.Setup(logrus.New())
			devicesfile, err := os.Open("testdata/register-devices-req.json")
			require.NoError(tt, err)

			metricsfile, err := os.Open("../models/testdata/smart-ata.json")
			require.NoError(tt, err)
			failfile, err := os.Open("../models/testdata/smart-fail2.json")
			require.NoError(tt, err)
			nvmefile, err := os.Open("../models/testdata/smart-nvme.json")
			require.NoError(tt, err)
			scsifile, err := os.Open("../models/testdata/smart-scsi.json")
			require.NoError(tt, err)
			scsi2file, err := os.Open("../models/testdata/smart-scsi2.json")
			require.NoError(tt, err)

			//test
			wr := httptest.NewRecorder()
			req, _ := http.NewRequest("POST", basePath + "/api/devices/register", devicesfile)
			router.ServeHTTP(wr, req)
			require.Equal(tt, 200, wr.Code)

			mr := httptest.NewRecorder()
			req, _ = http.NewRequest("POST", basePath + "/api/device/0x5000cca264eb01d7/smart", metricsfile)
			router.ServeHTTP(mr, req)
			require.Equal(tt, 200, mr.Code)

			fr := httptest.NewRecorder()
			req, _ = http.NewRequest("POST", basePath + "/api/device/0x5000cca264ec3183/smart", failfile)
			router.ServeHTTP(fr, req)
			require.Equal(tt, 200, fr.Code)

			nr := httptest.NewRecorder()
			req, _ = http.NewRequest("POST", basePath + "/api/device/0x5002538e40a22954/smart", nvmefile)
			router.ServeHTTP(nr, req)
			require.Equal(tt, 200, nr.Code)

			sr := httptest.NewRecorder()
			req, _ = http.NewRequest("POST", basePath + "/api/device/0x5000cca252c859cc/smart", scsifile)
			router.ServeHTTP(sr, req)
			require.Equal(tt, 200, sr.Code)

			s2r := httptest.NewRecorder()
			req, _ = http.NewRequest("POST", basePath + "/api/device/0x5000cca264ebc248/smart", scsi2file)
			router.ServeHTTP(s2r, req)
			require.Equal(tt, 200, s2r.Code)

			//assert

			// tear down
			mockCtrl.Finish()
			os.RemoveAll(parentPath)
		})
	}
=======
	//setup
	parentPath, _ := ioutil.TempDir("", "")
	defer os.RemoveAll(parentPath)
	mockCtrl := gomock.NewController(t)
	defer mockCtrl.Finish()
	fakeConfig := mock_config.NewMockInterface(mockCtrl)
	fakeConfig.EXPECT().GetString("web.database.location").AnyTimes().Return(path.Join(parentPath, "scrutiny_test.db"))
	fakeConfig.EXPECT().GetString("web.src.frontend.path").AnyTimes().Return(parentPath)
	fakeConfig.EXPECT().GetString("web.influxdb.port").Return("8086").AnyTimes()
	fakeConfig.EXPECT().IsSet("web.influxdb.token").Return(true).AnyTimes()
	fakeConfig.EXPECT().GetString("web.influxdb.token").Return("my-super-secret-auth-token").AnyTimes()
	fakeConfig.EXPECT().GetString("web.influxdb.org").Return("scrutiny").AnyTimes()
	fakeConfig.EXPECT().GetString("web.influxdb.bucket").Return("metrics").AnyTimes()
	fakeConfig.EXPECT().GetBool("web.influxdb.retention_policy").Return(false).AnyTimes()
	if _, isGithubActions := os.LookupEnv("GITHUB_ACTIONS"); isGithubActions {
		// when running test suite in github actions, we run an influxdb service as a sidecar.
		fakeConfig.EXPECT().GetString("web.influxdb.host").Return("influxdb").AnyTimes()
	} else {
		fakeConfig.EXPECT().GetString("web.influxdb.host").Return("localhost").AnyTimes()
	}

	ae := web.AppEngine{
		Config: fakeConfig,
	}
	router := ae.Setup(logrus.New())
	devicesfile, err := os.Open("testdata/register-devices-single-req.json")
	require.NoError(t, err)

	metricsfile := helperReadSmartDataFileFixTimestamp(t, "testdata/upload-device-metrics-req.json")

	//test
	wr := httptest.NewRecorder()
	req, _ := http.NewRequest("POST", "/api/devices/register", devicesfile)
	router.ServeHTTP(wr, req)
	require.Equal(t, 200, wr.Code)

	mr := httptest.NewRecorder()
	req, _ = http.NewRequest("POST", "/api/device/0x5000cca264eb01d7/smart", metricsfile)
	router.ServeHTTP(mr, req)
	require.Equal(t, 200, mr.Code)

	//assert
}

func TestPopulateMultiple(t *testing.T) {
	//setup
	parentPath, _ := ioutil.TempDir("", "")
	defer os.RemoveAll(parentPath)
	mockCtrl := gomock.NewController(t)
	defer mockCtrl.Finish()
	fakeConfig := mock_config.NewMockInterface(mockCtrl)
	//fakeConfig.EXPECT().GetString("web.database.location").AnyTimes().Return("testdata/scrutiny_test.db")
	fakeConfig.EXPECT().GetStringSlice("notify.urls").Return([]string{}).AnyTimes()
	fakeConfig.EXPECT().GetString("web.database.location").AnyTimes().Return(path.Join(parentPath, "scrutiny_test.db"))
	fakeConfig.EXPECT().GetString("web.src.frontend.path").AnyTimes().Return(parentPath)
	fakeConfig.EXPECT().GetString("web.influxdb.port").Return("8086").AnyTimes()
	fakeConfig.EXPECT().IsSet("web.influxdb.token").Return(true).AnyTimes()
	fakeConfig.EXPECT().GetString("web.influxdb.token").Return("my-super-secret-auth-token").AnyTimes()
	fakeConfig.EXPECT().GetString("web.influxdb.org").Return("scrutiny").AnyTimes()
	fakeConfig.EXPECT().GetString("web.influxdb.bucket").Return("metrics").AnyTimes()
	fakeConfig.EXPECT().GetBool("web.influxdb.retention_policy").Return(false).AnyTimes()
	if _, isGithubActions := os.LookupEnv("GITHUB_ACTIONS"); isGithubActions {
		// when running test suite in github actions, we run an influxdb service as a sidecar.
		fakeConfig.EXPECT().GetString("web.influxdb.host").Return("influxdb").AnyTimes()
	} else {
		fakeConfig.EXPECT().GetString("web.influxdb.host").Return("localhost").AnyTimes()
	}

	ae := web.AppEngine{
		Config: fakeConfig,
	}
	router := ae.Setup(logrus.New())
	devicesfile, err := os.Open("testdata/register-devices-req.json")
	require.NoError(t, err)

	metricsfile := helperReadSmartDataFileFixTimestamp(t, "../models/testdata/smart-ata.json")
	failfile := helperReadSmartDataFileFixTimestamp(t, "../models/testdata/smart-fail2.json")
	nvmefile := helperReadSmartDataFileFixTimestamp(t, "../models/testdata/smart-nvme.json")
	scsifile := helperReadSmartDataFileFixTimestamp(t, "../models/testdata/smart-scsi.json")
	scsi2file := helperReadSmartDataFileFixTimestamp(t, "../models/testdata/smart-scsi2.json")

	//test
	wr := httptest.NewRecorder()
	req, _ := http.NewRequest("POST", "/api/devices/register", devicesfile)
	router.ServeHTTP(wr, req)
	require.Equal(t, 200, wr.Code)

	mr := httptest.NewRecorder()
	req, _ = http.NewRequest("POST", "/api/device/0x5000cca264eb01d7/smart", metricsfile)
	router.ServeHTTP(mr, req)
	require.Equal(t, 200, mr.Code)

	fr := httptest.NewRecorder()
	req, _ = http.NewRequest("POST", "/api/device/0x5000cca264ec3183/smart", failfile)
	router.ServeHTTP(fr, req)
	require.Equal(t, 200, fr.Code)

	nr := httptest.NewRecorder()
	req, _ = http.NewRequest("POST", "/api/device/0x5002538e40a22954/smart", nvmefile)
	router.ServeHTTP(nr, req)
	require.Equal(t, 200, nr.Code)

	sr := httptest.NewRecorder()
	req, _ = http.NewRequest("POST", "/api/device/0x5000cca252c859cc/smart", scsifile)
	router.ServeHTTP(sr, req)
	require.Equal(t, 200, sr.Code)

	s2r := httptest.NewRecorder()
	req, _ = http.NewRequest("POST", "/api/device/0x5000cca264ebc248/smart", scsi2file)
	router.ServeHTTP(s2r, req)
	require.Equal(t, 200, s2r.Code)

	//assert
>>>>>>> a6e34f7a
}

//TODO: this test should use a recorded request/response playback.
//func TestSendTestNotificationRoute(t *testing.T) {
//	//setup
//	parentPath, _ := ioutil.TempDir("", "")
//	defer os.RemoveAll(parentPath)
//	mockCtrl := gomock.NewController(t)
//	defer mockCtrl.Finish()
//	fakeConfig := mock_config.NewMockInterface(mockCtrl)
//	fakeConfig.EXPECT().GetString("web.database.location").AnyTimes().Return(path.Join(parentPath, "scrutiny_test.db"))
//	fakeConfig.EXPECT().GetString("web.src.frontend.path").AnyTimes().Return(parentPath)
//	fakeConfig.EXPECT().GetStringSlice("notify.urls").AnyTimes().Return([]string{"https://scrutiny.requestcatcher.com/test"})
//	ae := web.AppEngine{
//		Config: fakeConfig,
//	}
//	router := ae.Setup(logrus.New())
//
//	//test
//	wr := httptest.NewRecorder()
//	req, _ := http.NewRequest("POST", "/api/health/notify", strings.NewReader("{}"))
//	router.ServeHTTP(wr, req)
//
//	//assert
//	require.Equal(t, 200, wr.Code)
//}

func TestSendTestNotificationRoute_WebhookFailure(t *testing.T) {
<<<<<<< HEAD
	for _, basePath := range basePathTestCases {
		t.Run(fmt.Sprintf(`with basePath "%s"`, basePath), func(tt *testing.T) {
			//setup
			parentPath, _ := ioutil.TempDir("", "")
			mockCtrl := gomock.NewController(tt)
			fakeConfig := mock_config.NewMockInterface(mockCtrl)
			fakeConfig.EXPECT().GetString("web.database.location").AnyTimes().Return(path.Join(parentPath, "scrutiny_test.db"))
			fakeConfig.EXPECT().GetString("web.src.frontend.path").AnyTimes().Return(parentPath)
			fakeConfig.EXPECT().GetString("web.src.backend.basepath").Return(basePath).AnyTimes()
			fakeConfig.EXPECT().GetStringSlice("notify.urls").AnyTimes().Return([]string{"https://unroutable.domain.example.asdfghj"})
			ae := web.AppEngine{
				Config: fakeConfig,
			}
			router := ae.Setup(logrus.New())

			//test
			wr := httptest.NewRecorder()
			req, _ := http.NewRequest("POST", basePath + "/api/health/notify", strings.NewReader("{}"))
			router.ServeHTTP(wr, req)

			//assert
			require.Equal(tt, 500, wr.Code)

			// tear down
			mockCtrl.Finish()
			os.RemoveAll(parentPath)
		})
=======
	//setup
	parentPath, _ := ioutil.TempDir("", "")
	defer os.RemoveAll(parentPath)
	mockCtrl := gomock.NewController(t)
	defer mockCtrl.Finish()
	fakeConfig := mock_config.NewMockInterface(mockCtrl)
	fakeConfig.EXPECT().GetString("web.database.location").AnyTimes().Return(path.Join(parentPath, "scrutiny_test.db"))
	fakeConfig.EXPECT().GetString("web.src.frontend.path").AnyTimes().Return(parentPath)
	fakeConfig.EXPECT().GetString("web.influxdb.port").Return("8086").AnyTimes()
	fakeConfig.EXPECT().IsSet("web.influxdb.token").Return(true).AnyTimes()
	fakeConfig.EXPECT().GetString("web.influxdb.token").Return("my-super-secret-auth-token").AnyTimes()
	fakeConfig.EXPECT().GetString("web.influxdb.org").Return("scrutiny").AnyTimes()
	fakeConfig.EXPECT().GetString("web.influxdb.bucket").Return("metrics").AnyTimes()
	fakeConfig.EXPECT().GetBool("web.influxdb.retention_policy").Return(false).AnyTimes()
	fakeConfig.EXPECT().GetStringSlice("notify.urls").AnyTimes().Return([]string{"https://unroutable.domain.example.asdfghj"})
	if _, isGithubActions := os.LookupEnv("GITHUB_ACTIONS"); isGithubActions {
		// when running test suite in github actions, we run an influxdb service as a sidecar.
		fakeConfig.EXPECT().GetString("web.influxdb.host").Return("influxdb").AnyTimes()
	} else {
		fakeConfig.EXPECT().GetString("web.influxdb.host").Return("localhost").AnyTimes()
	}

	ae := web.AppEngine{
		Config: fakeConfig,
>>>>>>> a6e34f7a
	}
}

func TestSendTestNotificationRoute_ScriptFailure(t *testing.T) {
<<<<<<< HEAD
	for _, basePath := range basePathTestCases {
		t.Run(fmt.Sprintf(`with basePath "%s"`, basePath), func(tt *testing.T) {
			//setup
			parentPath, _ := ioutil.TempDir("", "")
			mockCtrl := gomock.NewController(tt)
			fakeConfig := mock_config.NewMockInterface(mockCtrl)
			fakeConfig.EXPECT().GetString("web.database.location").AnyTimes().Return(path.Join(parentPath, "scrutiny_test.db"))
			fakeConfig.EXPECT().GetString("web.src.frontend.path").AnyTimes().Return(parentPath)
			fakeConfig.EXPECT().GetString("web.src.backend.basepath").Return(basePath).AnyTimes()
			fakeConfig.EXPECT().GetStringSlice("notify.urls").AnyTimes().Return([]string{"script:///missing/path/on/disk"})
			ae := web.AppEngine{
				Config: fakeConfig,
			}
			router := ae.Setup(logrus.New())

			//test
			wr := httptest.NewRecorder()
			req, _ := http.NewRequest("POST", basePath + "/api/health/notify", strings.NewReader("{}"))
			router.ServeHTTP(wr, req)

			//assert
			require.Equal(tt, 500, wr.Code)

			// tear down
			mockCtrl.Finish()
			os.RemoveAll(parentPath)
		})
=======
	//setup
	parentPath, _ := ioutil.TempDir("", "")
	defer os.RemoveAll(parentPath)
	mockCtrl := gomock.NewController(t)
	defer mockCtrl.Finish()
	fakeConfig := mock_config.NewMockInterface(mockCtrl)
	fakeConfig.EXPECT().GetString("web.database.location").AnyTimes().Return(path.Join(parentPath, "scrutiny_test.db"))
	fakeConfig.EXPECT().GetString("web.src.frontend.path").AnyTimes().Return(parentPath)
	fakeConfig.EXPECT().GetString("web.influxdb.port").Return("8086").AnyTimes()
	fakeConfig.EXPECT().IsSet("web.influxdb.token").Return(true).AnyTimes()
	fakeConfig.EXPECT().GetString("web.influxdb.token").Return("my-super-secret-auth-token").AnyTimes()
	fakeConfig.EXPECT().GetString("web.influxdb.org").Return("scrutiny").AnyTimes()
	fakeConfig.EXPECT().GetString("web.influxdb.bucket").Return("metrics").AnyTimes()
	fakeConfig.EXPECT().GetBool("web.influxdb.retention_policy").Return(false).AnyTimes()
	fakeConfig.EXPECT().GetStringSlice("notify.urls").AnyTimes().Return([]string{"script:///missing/path/on/disk"})
	if _, isGithubActions := os.LookupEnv("GITHUB_ACTIONS"); isGithubActions {
		// when running test suite in github actions, we run an influxdb service as a sidecar.
		fakeConfig.EXPECT().GetString("web.influxdb.host").Return("influxdb").AnyTimes()
	} else {
		fakeConfig.EXPECT().GetString("web.influxdb.host").Return("localhost").AnyTimes()
	}

	ae := web.AppEngine{
		Config: fakeConfig,
>>>>>>> a6e34f7a
	}
}

func TestSendTestNotificationRoute_ScriptSuccess(t *testing.T) {
<<<<<<< HEAD
	for _, basePath := range basePathTestCases {
		t.Run(fmt.Sprintf(`with basePath "%s"`, basePath), func(tt *testing.T) {
			//setup
			//setup
			parentPath, _ := ioutil.TempDir("", "")
			defer os.RemoveAll(parentPath)
			mockCtrl := gomock.NewController(t)
			defer mockCtrl.Finish()
			fakeConfig := mock_config.NewMockInterface(mockCtrl)
			fakeConfig.EXPECT().GetString("web.database.location").AnyTimes().Return(path.Join(parentPath, "scrutiny_test.db"))
			fakeConfig.EXPECT().GetString("web.src.frontend.path").AnyTimes().Return(parentPath)
			fakeConfig.EXPECT().GetString("web.src.backend.basepath").Return(basePath).AnyTimes()
			fakeConfig.EXPECT().GetStringSlice("notify.urls").AnyTimes().Return([]string{"script:///usr/bin/env"})
			ae := web.AppEngine{
				Config: fakeConfig,
			}
			router := ae.Setup(logrus.New())

			//test
			wr := httptest.NewRecorder()
			req, _ := http.NewRequest("POST", basePath + "/api/health/notify", strings.NewReader("{}"))
			router.ServeHTTP(wr, req)

			//assert
			require.Equal(t, 200, wr.Code)
		})
=======
	//setup
	parentPath, _ := ioutil.TempDir("", "")
	defer os.RemoveAll(parentPath)
	mockCtrl := gomock.NewController(t)
	defer mockCtrl.Finish()
	fakeConfig := mock_config.NewMockInterface(mockCtrl)
	fakeConfig.EXPECT().GetString("web.database.location").AnyTimes().Return(path.Join(parentPath, "scrutiny_test.db"))
	fakeConfig.EXPECT().GetString("web.src.frontend.path").AnyTimes().Return(parentPath)
	fakeConfig.EXPECT().GetString("web.influxdb.port").Return("8086").AnyTimes()
	fakeConfig.EXPECT().IsSet("web.influxdb.token").Return(true).AnyTimes()
	fakeConfig.EXPECT().GetString("web.influxdb.token").Return("my-super-secret-auth-token").AnyTimes()
	fakeConfig.EXPECT().GetString("web.influxdb.org").Return("scrutiny").AnyTimes()
	fakeConfig.EXPECT().GetString("web.influxdb.bucket").Return("metrics").AnyTimes()
	fakeConfig.EXPECT().GetBool("web.influxdb.retention_policy").Return(false).AnyTimes()
	fakeConfig.EXPECT().GetStringSlice("notify.urls").AnyTimes().Return([]string{"script:///usr/bin/env"})
	if _, isGithubActions := os.LookupEnv("GITHUB_ACTIONS"); isGithubActions {
		// when running test suite in github actions, we run an influxdb service as a sidecar.
		fakeConfig.EXPECT().GetString("web.influxdb.host").Return("influxdb").AnyTimes()
	} else {
		fakeConfig.EXPECT().GetString("web.influxdb.host").Return("localhost").AnyTimes()
	}

	ae := web.AppEngine{
		Config: fakeConfig,
>>>>>>> a6e34f7a
	}
}

func TestSendTestNotificationRoute_ShoutrrrFailure(t *testing.T) {
<<<<<<< HEAD
	for _, basePath := range basePathTestCases {
		t.Run(fmt.Sprintf(`with basePath "%s"`, basePath), func(tt *testing.T) {
			//setup
			parentPath, _ := ioutil.TempDir("", "")
			mockCtrl := gomock.NewController(tt)
			fakeConfig := mock_config.NewMockInterface(mockCtrl)
			fakeConfig.EXPECT().GetString("web.database.location").AnyTimes().Return(path.Join(parentPath, "scrutiny_test.db"))
			fakeConfig.EXPECT().GetString("web.src.frontend.path").AnyTimes().Return(parentPath)
			fakeConfig.EXPECT().GetString("web.src.backend.basepath").Return(basePath).AnyTimes()
			fakeConfig.EXPECT().GetStringSlice("notify.urls").AnyTimes().Return([]string{"discord://invalidtoken@channel"})
			ae := web.AppEngine{
				Config: fakeConfig,
			}
			router := ae.Setup(logrus.New())

			//test
			wr := httptest.NewRecorder()
			req, _ := http.NewRequest("POST", basePath + "/api/health/notify", strings.NewReader("{}"))
			router.ServeHTTP(wr, req)

			//assert
			require.Equal(tt, 500, wr.Code)

			// tear down
			mockCtrl.Finish()
			os.RemoveAll(parentPath)
		})
=======
	//setup
	parentPath, _ := ioutil.TempDir("", "")
	defer os.RemoveAll(parentPath)
	mockCtrl := gomock.NewController(t)
	defer mockCtrl.Finish()
	fakeConfig := mock_config.NewMockInterface(mockCtrl)
	fakeConfig.EXPECT().GetString("web.database.location").AnyTimes().Return(path.Join(parentPath, "scrutiny_test.db"))
	fakeConfig.EXPECT().GetString("web.src.frontend.path").AnyTimes().Return(parentPath)
	fakeConfig.EXPECT().GetString("web.influxdb.port").Return("8086").AnyTimes()
	fakeConfig.EXPECT().IsSet("web.influxdb.token").Return(true).AnyTimes()
	fakeConfig.EXPECT().GetString("web.influxdb.token").Return("my-super-secret-auth-token").AnyTimes()
	fakeConfig.EXPECT().GetString("web.influxdb.org").Return("scrutiny").AnyTimes()
	fakeConfig.EXPECT().GetString("web.influxdb.bucket").Return("metrics").AnyTimes()
	fakeConfig.EXPECT().GetBool("web.influxdb.retention_policy").Return(false).AnyTimes()
	fakeConfig.EXPECT().GetStringSlice("notify.urls").AnyTimes().Return([]string{"discord://invalidtoken@channel"})
	if _, isGithubActions := os.LookupEnv("GITHUB_ACTIONS"); isGithubActions {
		// when running test suite in github actions, we run an influxdb service as a sidecar.
		fakeConfig.EXPECT().GetString("web.influxdb.host").Return("influxdb").AnyTimes()
	} else {
		fakeConfig.EXPECT().GetString("web.influxdb.host").Return("localhost").AnyTimes()
	}
	ae := web.AppEngine{
		Config: fakeConfig,
>>>>>>> a6e34f7a
	}
}

func TestGetDevicesSummaryRoute_Nvme(t *testing.T) {
<<<<<<< HEAD
	for _, basePath := range basePathTestCases {
		t.Run(fmt.Sprintf(`with basePath "%s"`, basePath), func(tt *testing.T) {
			//setup
			parentPath, _ := ioutil.TempDir("", "")
			mockCtrl := gomock.NewController(tt)
			fakeConfig := mock_config.NewMockInterface(mockCtrl)
			fakeConfig.EXPECT().GetString("web.database.location").AnyTimes().Return(path.Join(parentPath, "scrutiny_test.db"))
			fakeConfig.EXPECT().GetString("web.src.frontend.path").AnyTimes().Return(parentPath)
			fakeConfig.EXPECT().GetString("web.src.backend.basepath").Return(basePath).AnyTimes()
			ae := web.AppEngine{
				Config: fakeConfig,
			}
			router := ae.Setup(logrus.New())
			devicesfile, err := os.Open("testdata/register-devices-req-2.json")
			require.NoError(tt, err)

			metricsfile, err := os.Open("../models/testdata/smart-nvme2.json")
			require.NoError(tt, err)

			//test
			wr := httptest.NewRecorder()
			req, _ := http.NewRequest("POST", basePath + "/api/devices/register", devicesfile)
			router.ServeHTTP(wr, req)
			require.Equal(tt, 200, wr.Code)

			mr := httptest.NewRecorder()
			req, _ = http.NewRequest("POST", basePath + "/api/device/a4c8e8ed-11a0-4c97-9bba-306440f1b944/smart", metricsfile)
			router.ServeHTTP(mr, req)
			require.Equal(tt, 200, mr.Code)

			sr := httptest.NewRecorder()
			req, _ = http.NewRequest("GET", basePath + "/api/summary", nil)
			router.ServeHTTP(sr, req)
			require.Equal(t, 200, sr.Code)
			var device dbModels.DeviceWrapper
			json.Unmarshal(sr.Body.Bytes(), &device)

			//assert
			require.Equal(tt, "a4c8e8ed-11a0-4c97-9bba-306440f1b944", device.Data[0].WWN)
			require.Equal(tt, "passed", device.Data[0].SmartResults[0].SmartStatus)

			// tear down
			mockCtrl.Finish()
			os.RemoveAll(parentPath)
		})
	}
=======
	//setup
	parentPath, _ := ioutil.TempDir("", "")
	defer os.RemoveAll(parentPath)
	mockCtrl := gomock.NewController(t)
	defer mockCtrl.Finish()
	fakeConfig := mock_config.NewMockInterface(mockCtrl)
	fakeConfig.EXPECT().GetString("web.database.location").AnyTimes().Return(path.Join(parentPath, "scrutiny_test.db"))
	fakeConfig.EXPECT().GetString("web.src.frontend.path").AnyTimes().Return(parentPath)
	fakeConfig.EXPECT().GetString("web.influxdb.port").Return("8086").AnyTimes()
	fakeConfig.EXPECT().IsSet("web.influxdb.token").Return(true).AnyTimes()
	fakeConfig.EXPECT().GetString("web.influxdb.token").Return("my-super-secret-auth-token").AnyTimes()
	fakeConfig.EXPECT().GetString("web.influxdb.org").Return("scrutiny").AnyTimes()
	fakeConfig.EXPECT().GetString("web.influxdb.bucket").Return("metrics").AnyTimes()
	fakeConfig.EXPECT().GetBool("web.influxdb.retention_policy").Return(false).AnyTimes()
	fakeConfig.EXPECT().GetStringSlice("notify.urls").AnyTimes().Return([]string{})
	if _, isGithubActions := os.LookupEnv("GITHUB_ACTIONS"); isGithubActions {
		// when running test suite in github actions, we run an influxdb service as a sidecar.
		fakeConfig.EXPECT().GetString("web.influxdb.host").Return("influxdb").AnyTimes()
	} else {
		fakeConfig.EXPECT().GetString("web.influxdb.host").Return("localhost").AnyTimes()
	}

	ae := web.AppEngine{
		Config: fakeConfig,
	}
	router := ae.Setup(logrus.New())
	devicesfile, err := os.Open("testdata/register-devices-req-2.json")
	require.NoError(t, err)

	metricsfile := helperReadSmartDataFileFixTimestamp(t, "../models/testdata/smart-nvme2.json")

	//test
	wr := httptest.NewRecorder()
	req, _ := http.NewRequest("POST", "/api/devices/register", devicesfile)
	router.ServeHTTP(wr, req)
	require.Equal(t, 200, wr.Code)

	mr := httptest.NewRecorder()
	req, _ = http.NewRequest("POST", "/api/device/a4c8e8ed-11a0-4c97-9bba-306440f1b944/smart", metricsfile)
	router.ServeHTTP(mr, req)
	require.Equal(t, 200, mr.Code)

	sr := httptest.NewRecorder()
	req, _ = http.NewRequest("GET", "/api/summary", nil)
	router.ServeHTTP(sr, req)
	require.Equal(t, 200, sr.Code)
	var deviceSummary models.DeviceSummaryWrapper
	err = json.Unmarshal(sr.Body.Bytes(), &deviceSummary)
	require.NoError(t, err)

	//assert
	require.Equal(t, "a4c8e8ed-11a0-4c97-9bba-306440f1b944", deviceSummary.Data.Summary["a4c8e8ed-11a0-4c97-9bba-306440f1b944"].Device.WWN)
	require.Equal(t, pkg.DeviceStatusFailedScrutiny, deviceSummary.Data.Summary["a4c8e8ed-11a0-4c97-9bba-306440f1b944"].Device.DeviceStatus)
>>>>>>> a6e34f7a
}<|MERGE_RESOLUTION|>--- conflicted
+++ resolved
@@ -3,11 +3,7 @@
 import (
 	"bytes"
 	"encoding/json"
-<<<<<<< HEAD
-	"fmt"
-=======
 	"github.com/analogj/scrutiny/webapp/backend/pkg"
->>>>>>> a6e34f7a
 	mock_config "github.com/analogj/scrutiny/webapp/backend/pkg/config/mock"
 	"github.com/analogj/scrutiny/webapp/backend/pkg/models"
 	"github.com/analogj/scrutiny/webapp/backend/pkg/models/collector"
@@ -26,12 +22,6 @@
 	"time"
 )
 
-<<<<<<< HEAD
-const (
-	emptyBasePath = ""
-	notEmptyBasePath = "/basepath"
-)
-=======
 /*
 All tests in this file require the existance of a influxDB listening on port 8086
 
@@ -99,7 +89,6 @@
 	}
 
 	router := ae.Setup(logrus.New())
->>>>>>> a6e34f7a
 
 var basePathTestCases = []string{
 	emptyBasePath,
@@ -140,36 +129,6 @@
 }
 
 func TestRegisterDevicesRoute(t *testing.T) {
-<<<<<<< HEAD
-	for _, basePath := range basePathTestCases {
-		t.Run(fmt.Sprintf(`with basePath "%s"`, basePath), func (tt *testing.T) {
-			//setup
-			parentPath, _ := ioutil.TempDir("", "")
-			mockCtrl := gomock.NewController(tt)
-			fakeConfig := mock_config.NewMockInterface(mockCtrl)
-			fakeConfig.EXPECT().GetString("web.database.location").Return(path.Join(parentPath, "scrutiny_test.db")).AnyTimes()
-			fakeConfig.EXPECT().GetString("web.src.frontend.path").Return(parentPath).AnyTimes()
-			fakeConfig.EXPECT().GetString("web.src.backend.basepath").Return(basePath).AnyTimes()
-			ae := web.AppEngine{
-				Config: fakeConfig,
-			}
-			router := ae.Setup(logrus.New())
-			file, err := os.Open("testdata/register-devices-req.json")
-			require.NoError(tt, err)
-
-			//test
-			w := httptest.NewRecorder()
-			req, _ := http.NewRequest("POST", basePath + "/api/devices/register", file)
-			router.ServeHTTP(w, req)
-
-			//assert
-			require.Equal(tt, 200, w.Code)
-
-			// tear down
-			mockCtrl.Finish()
-			os.RemoveAll(parentPath)
-		})
-=======
 	//setup
 	parentPath, _ := ioutil.TempDir("", "")
 	defer os.RemoveAll(parentPath)
@@ -193,120 +152,10 @@
 
 	ae := web.AppEngine{
 		Config: fakeConfig,
->>>>>>> a6e34f7a
 	}
 }
 
 func TestUploadDeviceMetricsRoute(t *testing.T) {
-<<<<<<< HEAD
-	for _, basePath := range basePathTestCases {
-		t.Run(fmt.Sprintf(`with basePath "%s"`, basePath), func(tt *testing.T) {
-			//setup
-			parentPath, _ := ioutil.TempDir("", "")
-			mockCtrl := gomock.NewController(tt)
-			fakeConfig := mock_config.NewMockInterface(mockCtrl)
-			fakeConfig.EXPECT().GetString("web.database.location").AnyTimes().Return(path.Join(parentPath, "scrutiny_test.db"))
-			fakeConfig.EXPECT().GetString("web.src.frontend.path").AnyTimes().Return(parentPath)
-			fakeConfig.EXPECT().GetString("web.src.backend.basepath").Return(basePath).AnyTimes()
-			ae := web.AppEngine{
-				Config: fakeConfig,
-			}
-			router := ae.Setup(logrus.New())
-			devicesfile, err := os.Open("testdata/register-devices-single-req.json")
-			require.NoError(tt, err)
-
-			metricsfile, err := os.Open("testdata/upload-device-metrics-req.json")
-			require.NoError(tt, err)
-
-			//test
-			wr := httptest.NewRecorder()
-			req, _ := http.NewRequest("POST", basePath + "/api/devices/register", devicesfile)
-			router.ServeHTTP(wr, req)
-			require.Equal(tt, 200, wr.Code)
-
-			mr := httptest.NewRecorder()
-			req, _ = http.NewRequest("POST", basePath + "/api/device/0x5000cca264eb01d7/smart", metricsfile)
-			router.ServeHTTP(mr, req)
-			require.Equal(tt, 200, mr.Code)
-
-			//assert
-
-			// tear down
-			mockCtrl.Finish()
-			os.RemoveAll(parentPath)
-		})
-	}
-}
-
-func TestPopulateMultiple(t *testing.T) {
-	for _, basePath := range basePathTestCases {
-		t.Run(fmt.Sprintf(`with basePath "%s"`, basePath), func(tt *testing.T) {
-			//setup
-			parentPath, _ := ioutil.TempDir("", "")
-			mockCtrl := gomock.NewController(tt)
-			fakeConfig := mock_config.NewMockInterface(mockCtrl)
-			//fakeConfig.EXPECT().GetString("web.database.location").AnyTimes().Return("testdata/scrutiny_test.db")
-			fakeConfig.EXPECT().GetStringSlice("notify.urls").Return([]string{}).AnyTimes()
-			fakeConfig.EXPECT().GetString("web.database.location").AnyTimes().Return(path.Join(parentPath, "scrutiny_test.db"))
-			fakeConfig.EXPECT().GetString("web.src.frontend.path").AnyTimes().Return(parentPath)
-			fakeConfig.EXPECT().GetString("web.src.backend.basepath").Return(basePath).AnyTimes()
-			ae := web.AppEngine{
-				Config: fakeConfig,
-			}
-			router := ae.Setup(logrus.New())
-			devicesfile, err := os.Open("testdata/register-devices-req.json")
-			require.NoError(tt, err)
-
-			metricsfile, err := os.Open("../models/testdata/smart-ata.json")
-			require.NoError(tt, err)
-			failfile, err := os.Open("../models/testdata/smart-fail2.json")
-			require.NoError(tt, err)
-			nvmefile, err := os.Open("../models/testdata/smart-nvme.json")
-			require.NoError(tt, err)
-			scsifile, err := os.Open("../models/testdata/smart-scsi.json")
-			require.NoError(tt, err)
-			scsi2file, err := os.Open("../models/testdata/smart-scsi2.json")
-			require.NoError(tt, err)
-
-			//test
-			wr := httptest.NewRecorder()
-			req, _ := http.NewRequest("POST", basePath + "/api/devices/register", devicesfile)
-			router.ServeHTTP(wr, req)
-			require.Equal(tt, 200, wr.Code)
-
-			mr := httptest.NewRecorder()
-			req, _ = http.NewRequest("POST", basePath + "/api/device/0x5000cca264eb01d7/smart", metricsfile)
-			router.ServeHTTP(mr, req)
-			require.Equal(tt, 200, mr.Code)
-
-			fr := httptest.NewRecorder()
-			req, _ = http.NewRequest("POST", basePath + "/api/device/0x5000cca264ec3183/smart", failfile)
-			router.ServeHTTP(fr, req)
-			require.Equal(tt, 200, fr.Code)
-
-			nr := httptest.NewRecorder()
-			req, _ = http.NewRequest("POST", basePath + "/api/device/0x5002538e40a22954/smart", nvmefile)
-			router.ServeHTTP(nr, req)
-			require.Equal(tt, 200, nr.Code)
-
-			sr := httptest.NewRecorder()
-			req, _ = http.NewRequest("POST", basePath + "/api/device/0x5000cca252c859cc/smart", scsifile)
-			router.ServeHTTP(sr, req)
-			require.Equal(tt, 200, sr.Code)
-
-			s2r := httptest.NewRecorder()
-			req, _ = http.NewRequest("POST", basePath + "/api/device/0x5000cca264ebc248/smart", scsi2file)
-			router.ServeHTTP(s2r, req)
-			require.Equal(tt, 200, s2r.Code)
-
-			//assert
-
-			// tear down
-			mockCtrl.Finish()
-			os.RemoveAll(parentPath)
-		})
-	}
-=======
 	//setup
 	parentPath, _ := ioutil.TempDir("", "")
 	defer os.RemoveAll(parentPath)
@@ -420,7 +269,6 @@
 	require.Equal(t, 200, s2r.Code)
 
 	//assert
->>>>>>> a6e34f7a
 }
 
 //TODO: this test should use a recorded request/response playback.
@@ -449,35 +297,6 @@
 //}
 
 func TestSendTestNotificationRoute_WebhookFailure(t *testing.T) {
-<<<<<<< HEAD
-	for _, basePath := range basePathTestCases {
-		t.Run(fmt.Sprintf(`with basePath "%s"`, basePath), func(tt *testing.T) {
-			//setup
-			parentPath, _ := ioutil.TempDir("", "")
-			mockCtrl := gomock.NewController(tt)
-			fakeConfig := mock_config.NewMockInterface(mockCtrl)
-			fakeConfig.EXPECT().GetString("web.database.location").AnyTimes().Return(path.Join(parentPath, "scrutiny_test.db"))
-			fakeConfig.EXPECT().GetString("web.src.frontend.path").AnyTimes().Return(parentPath)
-			fakeConfig.EXPECT().GetString("web.src.backend.basepath").Return(basePath).AnyTimes()
-			fakeConfig.EXPECT().GetStringSlice("notify.urls").AnyTimes().Return([]string{"https://unroutable.domain.example.asdfghj"})
-			ae := web.AppEngine{
-				Config: fakeConfig,
-			}
-			router := ae.Setup(logrus.New())
-
-			//test
-			wr := httptest.NewRecorder()
-			req, _ := http.NewRequest("POST", basePath + "/api/health/notify", strings.NewReader("{}"))
-			router.ServeHTTP(wr, req)
-
-			//assert
-			require.Equal(tt, 500, wr.Code)
-
-			// tear down
-			mockCtrl.Finish()
-			os.RemoveAll(parentPath)
-		})
-=======
 	//setup
 	parentPath, _ := ioutil.TempDir("", "")
 	defer os.RemoveAll(parentPath)
@@ -502,40 +321,10 @@
 
 	ae := web.AppEngine{
 		Config: fakeConfig,
->>>>>>> a6e34f7a
 	}
 }
 
 func TestSendTestNotificationRoute_ScriptFailure(t *testing.T) {
-<<<<<<< HEAD
-	for _, basePath := range basePathTestCases {
-		t.Run(fmt.Sprintf(`with basePath "%s"`, basePath), func(tt *testing.T) {
-			//setup
-			parentPath, _ := ioutil.TempDir("", "")
-			mockCtrl := gomock.NewController(tt)
-			fakeConfig := mock_config.NewMockInterface(mockCtrl)
-			fakeConfig.EXPECT().GetString("web.database.location").AnyTimes().Return(path.Join(parentPath, "scrutiny_test.db"))
-			fakeConfig.EXPECT().GetString("web.src.frontend.path").AnyTimes().Return(parentPath)
-			fakeConfig.EXPECT().GetString("web.src.backend.basepath").Return(basePath).AnyTimes()
-			fakeConfig.EXPECT().GetStringSlice("notify.urls").AnyTimes().Return([]string{"script:///missing/path/on/disk"})
-			ae := web.AppEngine{
-				Config: fakeConfig,
-			}
-			router := ae.Setup(logrus.New())
-
-			//test
-			wr := httptest.NewRecorder()
-			req, _ := http.NewRequest("POST", basePath + "/api/health/notify", strings.NewReader("{}"))
-			router.ServeHTTP(wr, req)
-
-			//assert
-			require.Equal(tt, 500, wr.Code)
-
-			// tear down
-			mockCtrl.Finish()
-			os.RemoveAll(parentPath)
-		})
-=======
 	//setup
 	parentPath, _ := ioutil.TempDir("", "")
 	defer os.RemoveAll(parentPath)
@@ -560,39 +349,10 @@
 
 	ae := web.AppEngine{
 		Config: fakeConfig,
->>>>>>> a6e34f7a
 	}
 }
 
 func TestSendTestNotificationRoute_ScriptSuccess(t *testing.T) {
-<<<<<<< HEAD
-	for _, basePath := range basePathTestCases {
-		t.Run(fmt.Sprintf(`with basePath "%s"`, basePath), func(tt *testing.T) {
-			//setup
-			//setup
-			parentPath, _ := ioutil.TempDir("", "")
-			defer os.RemoveAll(parentPath)
-			mockCtrl := gomock.NewController(t)
-			defer mockCtrl.Finish()
-			fakeConfig := mock_config.NewMockInterface(mockCtrl)
-			fakeConfig.EXPECT().GetString("web.database.location").AnyTimes().Return(path.Join(parentPath, "scrutiny_test.db"))
-			fakeConfig.EXPECT().GetString("web.src.frontend.path").AnyTimes().Return(parentPath)
-			fakeConfig.EXPECT().GetString("web.src.backend.basepath").Return(basePath).AnyTimes()
-			fakeConfig.EXPECT().GetStringSlice("notify.urls").AnyTimes().Return([]string{"script:///usr/bin/env"})
-			ae := web.AppEngine{
-				Config: fakeConfig,
-			}
-			router := ae.Setup(logrus.New())
-
-			//test
-			wr := httptest.NewRecorder()
-			req, _ := http.NewRequest("POST", basePath + "/api/health/notify", strings.NewReader("{}"))
-			router.ServeHTTP(wr, req)
-
-			//assert
-			require.Equal(t, 200, wr.Code)
-		})
-=======
 	//setup
 	parentPath, _ := ioutil.TempDir("", "")
 	defer os.RemoveAll(parentPath)
@@ -617,40 +377,10 @@
 
 	ae := web.AppEngine{
 		Config: fakeConfig,
->>>>>>> a6e34f7a
 	}
 }
 
 func TestSendTestNotificationRoute_ShoutrrrFailure(t *testing.T) {
-<<<<<<< HEAD
-	for _, basePath := range basePathTestCases {
-		t.Run(fmt.Sprintf(`with basePath "%s"`, basePath), func(tt *testing.T) {
-			//setup
-			parentPath, _ := ioutil.TempDir("", "")
-			mockCtrl := gomock.NewController(tt)
-			fakeConfig := mock_config.NewMockInterface(mockCtrl)
-			fakeConfig.EXPECT().GetString("web.database.location").AnyTimes().Return(path.Join(parentPath, "scrutiny_test.db"))
-			fakeConfig.EXPECT().GetString("web.src.frontend.path").AnyTimes().Return(parentPath)
-			fakeConfig.EXPECT().GetString("web.src.backend.basepath").Return(basePath).AnyTimes()
-			fakeConfig.EXPECT().GetStringSlice("notify.urls").AnyTimes().Return([]string{"discord://invalidtoken@channel"})
-			ae := web.AppEngine{
-				Config: fakeConfig,
-			}
-			router := ae.Setup(logrus.New())
-
-			//test
-			wr := httptest.NewRecorder()
-			req, _ := http.NewRequest("POST", basePath + "/api/health/notify", strings.NewReader("{}"))
-			router.ServeHTTP(wr, req)
-
-			//assert
-			require.Equal(tt, 500, wr.Code)
-
-			// tear down
-			mockCtrl.Finish()
-			os.RemoveAll(parentPath)
-		})
-=======
 	//setup
 	parentPath, _ := ioutil.TempDir("", "")
 	defer os.RemoveAll(parentPath)
@@ -674,59 +404,10 @@
 	}
 	ae := web.AppEngine{
 		Config: fakeConfig,
->>>>>>> a6e34f7a
 	}
 }
 
 func TestGetDevicesSummaryRoute_Nvme(t *testing.T) {
-<<<<<<< HEAD
-	for _, basePath := range basePathTestCases {
-		t.Run(fmt.Sprintf(`with basePath "%s"`, basePath), func(tt *testing.T) {
-			//setup
-			parentPath, _ := ioutil.TempDir("", "")
-			mockCtrl := gomock.NewController(tt)
-			fakeConfig := mock_config.NewMockInterface(mockCtrl)
-			fakeConfig.EXPECT().GetString("web.database.location").AnyTimes().Return(path.Join(parentPath, "scrutiny_test.db"))
-			fakeConfig.EXPECT().GetString("web.src.frontend.path").AnyTimes().Return(parentPath)
-			fakeConfig.EXPECT().GetString("web.src.backend.basepath").Return(basePath).AnyTimes()
-			ae := web.AppEngine{
-				Config: fakeConfig,
-			}
-			router := ae.Setup(logrus.New())
-			devicesfile, err := os.Open("testdata/register-devices-req-2.json")
-			require.NoError(tt, err)
-
-			metricsfile, err := os.Open("../models/testdata/smart-nvme2.json")
-			require.NoError(tt, err)
-
-			//test
-			wr := httptest.NewRecorder()
-			req, _ := http.NewRequest("POST", basePath + "/api/devices/register", devicesfile)
-			router.ServeHTTP(wr, req)
-			require.Equal(tt, 200, wr.Code)
-
-			mr := httptest.NewRecorder()
-			req, _ = http.NewRequest("POST", basePath + "/api/device/a4c8e8ed-11a0-4c97-9bba-306440f1b944/smart", metricsfile)
-			router.ServeHTTP(mr, req)
-			require.Equal(tt, 200, mr.Code)
-
-			sr := httptest.NewRecorder()
-			req, _ = http.NewRequest("GET", basePath + "/api/summary", nil)
-			router.ServeHTTP(sr, req)
-			require.Equal(t, 200, sr.Code)
-			var device dbModels.DeviceWrapper
-			json.Unmarshal(sr.Body.Bytes(), &device)
-
-			//assert
-			require.Equal(tt, "a4c8e8ed-11a0-4c97-9bba-306440f1b944", device.Data[0].WWN)
-			require.Equal(tt, "passed", device.Data[0].SmartResults[0].SmartStatus)
-
-			// tear down
-			mockCtrl.Finish()
-			os.RemoveAll(parentPath)
-		})
-	}
-=======
 	//setup
 	parentPath, _ := ioutil.TempDir("", "")
 	defer os.RemoveAll(parentPath)
@@ -780,5 +461,4 @@
 	//assert
 	require.Equal(t, "a4c8e8ed-11a0-4c97-9bba-306440f1b944", deviceSummary.Data.Summary["a4c8e8ed-11a0-4c97-9bba-306440f1b944"].Device.WWN)
 	require.Equal(t, pkg.DeviceStatusFailedScrutiny, deviceSummary.Data.Summary["a4c8e8ed-11a0-4c97-9bba-306440f1b944"].Device.DeviceStatus)
->>>>>>> a6e34f7a
 }