--- conflicted
+++ resolved
@@ -24,19 +24,11 @@
 
         let currentScrutinyConfig = defaultConfig
 
-<<<<<<< HEAD
         let localConfigStr = localStorage.getItem(SCRUTINY_CONFIG_LOCAL_STORAGE_KEY)
         if (localConfigStr){
             //check localstorage for a value
             let localConfig = JSON.parse(localConfigStr)
-            currentScrutinyConfig = localConfig
-=======
-        const localConfigStr = localStorage.getItem(SCRUTINY_CONFIG_LOCAL_STORAGE_KEY)
-        if(localConfigStr){
-            // check localstorage for a value
-            const localConfig = JSON.parse(localConfigStr)
             currentScrutinyConfig = Object.assign({}, localConfig, currentScrutinyConfig) // make sure defaults are available if missing from localStorage.
->>>>>>> d9ecf6c0
         }
 
         currentScrutinyConfig.theme = this.determineTheme(currentScrutinyConfig);
