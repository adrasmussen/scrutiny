--- conflicted
+++ resolved
@@ -25,14 +25,10 @@
     location: /opt/scrutiny/config/scrutiny.db
   src:
     frontend:
-<<<<<<< HEAD
-      path: /scrutiny/web
+      path: /opt/scrutiny/web
     # leave empty unless behind a path prefixed proxy
     backend:
       basepath: # if behind a path prefixed proxy set to path value with leading /
-
-=======
-      path: /opt/scrutiny/web
   influxdb:
     host: 0.0.0.0
     port: 8086
@@ -40,7 +36,6 @@
 #    org: 'my-org'
 #    bucket: 'bucket'
     retention_policy: true
->>>>>>> a6e34f7a
 
 log:
   file: '' #absolute or relative paths allowed, eg. web.log
